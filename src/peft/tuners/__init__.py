# flake8: noqa
# There's no way to ignore "F401 '...' imported but unused" warnings in this
# module, but to preserve other warnings. So, don't check this module at all

# coding=utf-8
# Copyright 2023-present the HuggingFace Inc. team.
#
# Licensed under the Apache License, Version 2.0 (the "License");
# you may not use this file except in compliance with the License.
# You may obtain a copy of the License at
#
#     http://www.apache.org/licenses/LICENSE-2.0
#
# Unless required by applicable law or agreed to in writing, software
# distributed under the License is distributed on an "AS IS" BASIS,
# WITHOUT WARRANTIES OR CONDITIONS OF ANY KIND, either express or implied.
# See the License for the specific language governing permissions and
# limitations under the License.

from .adaption_prompt import AdaptionPromptConfig, AdaptionPromptModel
from .lora import LoraConfig, LoraModel, LoftQConfig, LoraRuntimeConfig
from .loha import LoHaConfig, LoHaModel
from .lokr import LoKrConfig, LoKrModel
from .ia3 import IA3Config, IA3Model
from .adalora import AdaLoraConfig, AdaLoraModel
from .boft import BOFTConfig, BOFTModel
from .p_tuning import PromptEncoder, PromptEncoderConfig, PromptEncoderReparameterizationType
from .prefix_tuning import PrefixEncoder, PrefixTuningConfig
from .prompt_tuning import PromptEmbedding, PromptTuningConfig, PromptTuningInit
from .multitask_prompt_tuning import MultitaskPromptEmbedding, MultitaskPromptTuningConfig, MultitaskPromptTuningInit
from .oft import OFTConfig, OFTModel
from .mixed import MixedModel
from .poly import PolyConfig, PolyModel
from .ln_tuning import LNTuningConfig, LNTuningModel
from .vera import VeraConfig, VeraModel
from .fourierft import FourierFTConfig, FourierFTModel
from .xlora import XLoraConfig, XLoraModel
<<<<<<< HEAD
from .vblora import VBLoRAConfig, VBLoRAModel
=======
from .hra import HRAConfig, HRAModel
>>>>>>> 6472061a
<|MERGE_RESOLUTION|>--- conflicted
+++ resolved
@@ -35,8 +35,4 @@
 from .vera import VeraConfig, VeraModel
 from .fourierft import FourierFTConfig, FourierFTModel
 from .xlora import XLoraConfig, XLoraModel
-<<<<<<< HEAD
-from .vblora import VBLoRAConfig, VBLoRAModel
-=======
-from .hra import HRAConfig, HRAModel
->>>>>>> 6472061a
+from .hra import HRAConfig, HRAModel